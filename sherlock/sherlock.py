--- conflicted
+++ resolved
@@ -25,11 +25,8 @@
 from sites  import SitesInformation
 
 module_name = "Sherlock: Find Usernames Across Social Networks"
-<<<<<<< HEAD
-__version__ = "0.12.7"
-=======
 __version__ = "0.12.6"
->>>>>>> 87483b5c
+
 
 
 
