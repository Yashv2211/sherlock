--- conflicted
+++ resolved
@@ -23,10 +23,7 @@
 from result import QueryResult
 from notify import QueryNotifyPrint
 from sites import SitesInformation
-<<<<<<< HEAD
-=======
 from colorama import init
->>>>>>> 5a02bae8
 
 module_name = "Sherlock: Find Usernames Across Social Networks"
 __version__ = "0.14.0"
