--- conflicted
+++ resolved
@@ -682,18 +682,12 @@
     "errorType": "message",
     "url": "https://g.dev/{}",
     "urlMain": "https://g.dev/",
-<<<<<<< HEAD
-    "username_claimed": "blue"
-=======
-    "username_claimed": "blue",
-    "username_unclaimed": "noonewouldeverusethis7"
+    "username_claimed": "blue"
   },
   "mastodon.technology": {
     "errorType": "status_code",
     "url": "https://mastodon.technology/@{}",
     "urlMain": "https://mastodon.xyz/",
     "username_claimed": "ashfurrow",
-    "username_unclaimed": "noonewouldeverusethis7"
->>>>>>> 227e3d23
   }
 }