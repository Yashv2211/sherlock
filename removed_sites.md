# List Of Sites Removed From Sherlock

This is a list of sites implemented in such a way that the current design of
Sherlock is not capable of determining if a given username exists or not.
They are listed here in the hope that things may change in the future
so they may be re-included.


## gpodder.net

As of 2020-05-25, all usernames are reported as available.

The server is returning a HTTP Status 500 (Internal server error)
for all queries.

```
  "gpodder.net": {
    "errorType": "status_code",
    "rank": 2013984,
    "url": "https://gpodder.net/user/{}",
    "urlMain": "https://gpodder.net/",
    "username_claimed": "blue",
    "username_unclaimed": "noonewouldeverusethis7"
  },
```

## Raidforums

As of 2020-05-25, all usernames are reported as claimed.
The site will not let the query proceed unless Javascript is
turned on.

```
  "Raidforums": {
    "errorMsg": "The member you specified is either invalid or doesn't exist.",
    "errorType": "message",
    "rank": 32435,
    "url": "https://raidforums.com/User-{}",
    "urlMain": "https://raidforums.com/",
    "username_claimed": "red",
    "username_unclaimed": "noonewouldeverusethis7"
  },
```


## Investing.com

As of 2020-05-25, all usernames are reported as claimed.

Any query against a user seems to be redirecting to a general
information page at https://www.investing.com/brokers/.  Probably
required login before access.

```
  "Investing.com": {
    "errorType": "status_code",
    "rank": 196,
    "url": "https://www.investing.com/traders/{}",
    "urlMain": "https://www.investing.com/",
    "username_claimed": "jenny",
    "username_unclaimed": "noonewouldeverusethis7"
  },
```
## ColourLovers

As of 2020-05-24, all usernames are reported as claimed.

There is an API available (https://www.colourlovers.com/api/), but when
there is no match it returns an empty file.  So, changes would have to
happen before the lack of a response could be used to detect.

```
  "ColourLovers": {
    "errorType": "status_code",
    "rank": 21271,
    "url": "https://www.colourlovers.com/lover/{}",
    "urlMain": "https://www.colourlovers.com/",
    "username_claimed": "blue",
    "username_unclaimed": "noonewouldeverusethis7"
  },
```

## AdobeForums

As of 2020-04-12, all usernames are reported as available.

When I went to the site to see what was going on, usernames that I know
existed were redirecting to the main page.

I was able to see user profiles without logging in, but the URL was not
related to their user name.  For example, user "tomke" went to
https://community.adobe.com/t5/user/viewprofilepage/user-id/10882613.
This can be detected, but it requires a different detection method.

```
  "AdobeForums": {
    "errorType": "status_code",
    "rank": 59,
    "url": "https://forums.adobe.com/people/{}",
    "urlMain": "https://forums.adobe.com/",
    "username_claimed": "jack",
    "username_unclaimed": "noonewouldeverusethis77777"
  },
```

## Basecamp

As of 2020-02-23, all usernames are reported as not existing.


```
  "Basecamp": {
    "errorMsg": "The account you were looking for doesn't exist",
    "errorType": "message",
    "rank": 4914,
    "url": "https://{}.basecamphq.com",
    "urlMain": "https://basecamp.com/",
    "username_claimed": "blue",
    "username_unclaimed": "noonewouldeverusethis7"
  },
```

## Fanpop

As of 2020-02-23, all usernames are reported as not existing.

```
  "fanpop": {
    "errorType": "response_url",
    "errorUrl": "http://www.fanpop.com/",
    "rank": 9454,
    "url": "http://www.fanpop.com/fans/{}",
    "urlMain": "http://www.fanpop.com/",
    "username_claimed": "blue",
    "username_unclaimed": "noonewould_everusethis7"
  },
```

## Canva

As of 2020-02-23, all usernames are reported as not existing.

```
  "Canva": {
    "errorType": "response_url",
    "errorUrl": "https://www.canva.com/{}",
    "rank": 128,
    "url": "https://www.canva.com/{}",
    "urlMain": "https://www.canva.com/",
    "username_claimed": "jenny",
    "username_unclaimed": "xgtrq"
  },
```

## Pixabay

As of 2020-01-21, all usernames are reported as not existing.

```
  "Pixabay": {
    "errorType": "status_code",
    "rank": 378,
    "url": "https://pixabay.com/en/users/{}",
    "urlMain": "https://pixabay.com/",
    "username_claimed": "blue",
    "username_unclaimed": "noonewouldeverusethis7"
  },
```

## NPM-Packages

NPM-Packages are not users.

```
  "NPM-Package": {
    "errorType": "status_code",
    "url": "https://www.npmjs.com/package/{}",
    "urlMain": "https://www.npmjs.com/",
    "username_claimed": "blue",
    "username_unclaimed": "noonewouldeverusethis7"
  },
```

## Pexels

As of 2020-01-21, all usernames are reported as not existing.

```
  "Pexels": {
    "errorType": "status_code",
    "rank": 745,
    "url": "https://www.pexels.com/@{}",
    "urlMain": "https://www.pexels.com/",
    "username_claimed": "bruno",
    "username_unclaimed": "noonewouldeverusethis7"
  },
```

## RamblerDating

As of 2019-12-31, site always times out.

```
  "RamblerDating": {
    "errorType": "response_url",
    "errorUrl": "https://dating.rambler.ru/page/{}",
    "rank": 322,
    "url": "https://dating.rambler.ru/page/{}",
    "urlMain": "https://dating.rambler.ru/",
    "username_claimed": "blue",
    "username_unclaimed": "noonewouldeverusethis7"
  },
```

## YandexMarket

As of 2019-12-31, all usernames are reported as existing.

```
  "YandexMarket": {
    "errorMsg": "\u0422\u0443\u0442 \u043d\u0438\u0447\u0435\u0433\u043e \u043d\u0435\u0442",
    "errorType": "message",
    "rank": 47,
    "url": "https://market.yandex.ru/user/{}/achievements",
    "urlMain": "https://market.yandex.ru/",
    "username_claimed": "blue",
    "username_unclaimed": "noonewouldeverusethis7"
  },
```

## Codementor

As of 2019-12-31, usernames that exist are not detected.

```
  "Codementor": {
    "errorType": "status_code",
    "rank": 10252,
    "url": "https://www.codementor.io/@{}",
    "urlMain": "https://www.codementor.io/",
    "username_claimed": "blue",
    "username_unclaimed": "noonewouldeverusethis7"
  },
```

## KiwiFarms

As of 2019-12-31, the site gives a 403 for all usernames.  You have to
be logged into see a profile.

```
  "KiwiFarms": {
    "errorMsg": "The specified member cannot be found",
    "errorType": "message",
    "rank": 38737,
    "url": "https://kiwifarms.net/members/?username={}",
    "urlMain": "https://kiwifarms.net/",
    "username_claimed": "blue",
    "username_unclaimed": "noonewouldeverusethis"
  },
```

## Teknik

As of 2019-11-30, the site causes Sherlock to just hang.

```
  "Teknik": {
    "errorMsg": "The user does not exist",
    "errorType": "message",
    "rank": 357163,
    "url": "https://user.teknik.io/{}",
    "urlMain": "https://teknik.io/",
    "username_claimed": "red",
    "username_unclaimed": "noonewouldeverusethis7"
  }
```

## Shockwave

As of 2019-11-28, usernames that exist give a 503 "Service Unavailable"
HTTP Status.

```
  "Shockwave": {
    "errorMsg": "Oh no! You just finished all of the games on the internet!",
    "errorType": "message",
    "rank": 35916,
    "url": "http://www.shockwave.com/member/profiles/{}.jsp",
    "urlMain": "http://www.shockwave.com/",
    "username_claimed": "blue",
    "username_unclaimed": "noonewouldeverusethis"
  },
```

## Foursquare

Usernames that exist are not detected.

```
  "Foursquare": {
    "errorType": "status_code",
    "rank": 1843,
    "url": "https://foursquare.com/{}",
    "urlMain": "https://foursquare.com/",
    "username_claimed": "dens",
    "username_unclaimed": "noonewouldeverusethis7"
  },
```

## Khan Academy

Usernames that don't exist are detected.  First noticed 2019-10-25.

```
  "Khan Academy": {
    "errorType": "status_code",
    "rank": 377,
    "url": "https://www.khanacademy.org/profile/{}",
    "urlMain": "https://www.khanacademy.org/",
    "username_claimed": "blue",
    "username_unclaimed": "noonewouldeverusethis7"
  },
```


## EVE Online

Usernames that exist are not detected.

```
  "EVE Online": {
    "errorType": "response_url",
    "errorUrl": "https://eveonline.com",
    "rank": 15347,
    "url": "https://evewho.com/pilot/{}/",
    "urlMain": "https://eveonline.com",
    "username_claimed": "blue",
    "username_unclaimed": "noonewouldeverusethis7"
  },
```

## AngelList

Usernames that exist are not detected. Forbidden Request 403 Error.

```
  "AngelList": {
    "errorType": "status_code",
    "rank": 5767,
    "url": "https://angel.co/u/{}",
    "urlMain": "https://angel.co/",
    "username_claimed": "blue",
    "username_unclaimed": "noonewouldeverusethis7"
  },
```

## Codepen

Usernames that exist are not detected.

```
  "Codepen": {
    "errorType": "status_code",
    "rank": 1359,
    "url": "https://codepen.io/{}",
    "urlMain": "https://codepen.io/",
    "username_claimed": "blue",
    "username_unclaimed": "noonewouldeverusethis7"
  },
```

## Imgur

Looks like they made some changes to the site.  Sherlock says that all
usernames are available.

```
  "Imgur": {
    "errorType": "status_code",
    "rank": 74,
    "url": "https://imgur.com/user/{}",
    "urlMain": "https://imgur.com/",
    "username_claimed": "blue",
    "username_unclaimed": "noonewouldeverusethis7"
  },
```

## PowerShell Gallery

Accidentally merged even though the original pull request showed that all
user names were available.

```
  "PowerShell Gallery": {
    "errorType": "status_code",
    "rank": 163562,
    "url": "https://www.powershellgallery.com/profiles/{}",
    "urlMain": "https://www.powershellgallery.com",
    "username_claimed": "powershellteam",
    "username_unclaimed": "noonewouldeverusethis7"
  },
```

## LinkedIn

This was attempted to be added around 2019-08-26, but the pull request was never merged.
It turns out that LinkedIn requires that you have an account before they will let you
check for other account.  So, this site will not work with the current design of
Sherlock.

## StreamMe

On 2019-04-07, I get a Timed Out message from the website.  It has not
been working earlier either (for some weeks).  It takes about 21s before
the site finally times out, so it really makes getting the results from
Sherlock a pain.

If the site becomes available in the future, we can put it back in.

```
  "StreamMe": {
    "errorType": "status_code",
    "rank": 31702,
    "url": "https://www.stream.me/{}",
    "urlMain": "https://www.stream.me/",
    "username_claimed": "blue",
    "username_unclaimed": "noonewouldeverusethis7"
  },
```

## BlackPlanet

This site has always returned a false positive.  The site returns the exact
same text for a claimed or an unclaimed username.  The site must be rendering
all of the different content using Javascript in the browser.  So, there is
no way distinguish between the results with the current design of Sherlock.

```
  "BlackPlanet": {
    "errorMsg": "My Hits",
    "errorType": "message",
    "rank": 110021,
    "url": "http://blackplanet.com/{}",
    "urlMain": "http://blackplanet.com/"
  },
```

## Fotolog

Around 2019-02-09, I get a 502 HTTP error (bad gateway) for any access.  On
2019-03-10, the site is up, but it is in maintenance mode.

It does not seem to be working, so there is no sense in including it in
Sherlock.

```
  "Fotolog": {
    "errorType": "status_code",
    "rank": 47777,
    "url": "https://fotolog.com/{}",
    "urlMain": "https://fotolog.com/"
  },
```

## Google Plus

On 2019-04-02, Google shutdown Google Plus.  While the content for some
users is available after that point, it is going away.  And, no one will
be able to create a new account.  So, there is no value is keeping it in
Sherlock.

Good-bye [Google Plus](https://en.wikipedia.org/wiki/Google%2B)...

```
  "Google Plus": {
    "errorType": "status_code",
    "rank": 1,
    "url": "https://plus.google.com/+{}",
    "urlMain": "https://plus.google.com/",
    "username_claimed": "davidbrin1",
    "username_unclaimed": "noonewouldeverusethis7"
  },
```


## Furaffinity

As of 2020-02-23, Furaffinity returns false postives because they are now using Cloudflair, which prevents Sherlock from checking if the user
exists or not.

```
  "furaffinity": {
    "errorMsg": "user cannot be found",
    "errorType": "message",
    "rank": 0,
    "url": "https://www.furaffinity.net/user/{}",
    "urlMain": "https://www.furaffinity.net",
    "username_claimed": "blue",
    "username_unclaimed": "noonewouldeverusethis777777"
  },
```


## InsaneJournal

As of 2020-02-23, InsaneJournal returns false positive, when providing a username which contains a period.
Since we were not able to find the critera for a valid username, the best thing to do now is to remove it.

```
  "InsaneJournal": {
    "errorMsg": "Unknown user",
    "errorType": "message",
    "rank": 29728,
    "url": "http://{}.insanejournal.com/profile",
    "urlMain": "insanejournal.com",
    "username_claimed": "blue",
    "username_unclaimed": "dlyr6cd"
  },
```

## Sports Tracker

As of 2020-04-02, Sports Tracker returns false positives. Checking with `errorMsg` and `response_url`
did not seem to work.

```
   "SportsTracker": {
     "errorUrl": "https://www.sports-tracker.com/page-not-found",
     "errorType": "response_url",
     "rank": 93950,
     "url": "https://www.sports-tracker.com/view_profile/{}",
     "urlMain": "https://www.sports-tracker.com/",
     "username_claimed": "blue",
     "username_unclaimed": "noonewouldeveruse"
   },
```

## Trip

As of 2020-04-02, Trip by Skyscanner seems to not work beceause it keeps on
redirecting to skyscanner.com whether the username exists or not.

```
  "Trip": {
      "errorType": "status_code",
      "rank": 2847,
      "url": "https://www.trip.skyscanner.com/user/{}",
      "urlMain": "https://www.trip.skyscanner.com/",
      "username_claimed": "blue",
      "username_unclaimed": "noonewouldeverusethis7"
  },

```

## boingboing.net

As of 2020-04-02, boingboing.net requires a login to check if a user exits or not.

```
   "boingboing.net": {
     "errorType": "status_code",
     "rank": 5821,
     "url": "https://bbs.boingboing.net/u/{}",
     "urlMain": "https://boingboing.net/",
     "username_claimed": "admin",
     "username_unclaimed": "noonewouldeverusethis7"
   },
```

## elwoRU
As of 2020-04-04, elwoRu does not exist anymore. I confirmed using
downforeveryoneorjustme.com that the website is down.

```
  "elwoRU": {
    "errorMsg": "\u041f\u043e\u043b\u044c\u0437\u043e\u0432\u0430\u0442\u0435\u043b\u044c \u043d\u0435 \u043d\u0430\u0439\u0434\u0435\u043d",
    "errorType": "message",
    "rank": 254810,
    "url": "https://elwo.ru/index/8-0-{}",
    "urlMain": "https://elwo.ru/",
    "username_claimed": "red",
    "username_unclaimed": "noonewouldeverusethis7"
  },
```

## ingvarr.net.ru

As of 2020-04-04, ingvarr.net.ru does not exist anymore. I confirmed using
downforeveryoneorjustme.com that the website is down.

```
  "ingvarr.net.ru": {
    "errorMsg": "\u041f\u043e\u043b\u044c\u0437\u043e\u0432\u0430\u0442\u0435\u043b\u044c \u043d\u0435 \u043d\u0430\u0439\u0434\u0435\u043d",
    "errorType": "message",
    "rank": 107721,
    "url": "http://ingvarr.net.ru/index/8-0-{}",
    "urlMain": "http://ingvarr.net.ru/",
    "username_claimed": "red",
    "username_unclaimed": "noonewouldeverusethis7"
  },
```

## Redsun.tf

As of 2020-06-20, Redsun.tf seems to be adding random digits to the end of the usernames which makes it pretty much impossible
for Sherlock to check for usernames on this particular website.

```
  "Redsun.tf": {
    "errorMsg": "The specified member cannot be found",
    "errorType": "message",
    "rank": 3796657,
    "url": "https://forum.redsun.tf/members/?username={}",
    "urlMain": "https://redsun.tf/",
    "username_claimed": "dan",
    "username_unclaimed": "noonewouldeverusethis"
  },
```

## Creative Market

As of 2020-06-20, Creative Market has a captcha to prove that you are a human, and because of this
Sherlock is unable to check for username on this site because we will always get  a page which asks
us to prove that we are not a robot.

```
  "CreativeMarket": {
    "errorType": "status_code",
    "rank": 1896,
    "url": "https://creativemarket.com/users/{}",
    "urlMain": "https://creativemarket.com/",
    "username_claimed": "blue",
    "username_unclaimed": "noonewouldeverusethis7"
  },
```

## pvpru

As of 2020-06-20, pvpru uses CloudFlair, and because of this we get a "Access denied" error whenever
we try to check for a username.

```
  "pvpru": {
    "errorType": "status_code",
    "rank": 405547,
    "url": "https://pvpru.com/board/member.php?username={}&tab=aboutme#aboutme",
    "urlMain": "https://pvpru.com/",
    "username_claimed": "blue",
    "username_unclaimed": "noonewouldeverusethis7"
  },
```

## easyen
As of 2020-06-21, easyen returns false positives when using a username which contains
a period. Since we could not find the criteria for the usernames for this site, it will be
removed

```
  "easyen": {
    "errorMsg": "\u041f\u043e\u043b\u044c\u0437\u043e\u0432\u0430\u0442\u0435\u043b\u044c \u043d\u0435 \u043d\u0430\u0439\u0434\u0435\u043d",
    "errorType": "message",
    "rank": 11564,
    "url": "https://easyen.ru/index/8-0-{}",
    "urlMain": "https://easyen.ru/",
    "username_claimed": "wd",
    "username_unclaimed": "noonewouldeverusethis7"
  },
```

## pedsovet
As of 2020-06-21, pedsovet returns false positives when using a username which contains
a period. Since we could not find the criteria for the usernames for this site, it will be
removed

```
  "pedsovet": {
    "errorMsg": "\u041f\u043e\u043b\u044c\u0437\u043e\u0432\u0430\u0442\u0435\u043b\u044c \u043d\u0435 \u043d\u0430\u0439\u0434\u0435\u043d",
    "errorType": "message",
    "rank": 6776,
    "url": "http://pedsovet.su/index/8-0-{}",
    "urlMain": "http://pedsovet.su/",
    "username_claimed": "blue",
    "username_unclaimed": "noonewouldeverusethis7"
  },
```


## radioskot
As of 2020-06-21, radioskot returns false positives when using a username which contains
a period. Since we could not find the criteria for the usernames for this site, it will be
removed
```
  "radioskot": {
    "errorMsg": "\u041f\u043e\u043b\u044c\u0437\u043e\u0432\u0430\u0442\u0435\u043b\u044c \u043d\u0435 \u043d\u0430\u0439\u0434\u0435\u043d",
    "errorType": "message",
    "rank": 105878,
    "url": "https://radioskot.ru/index/8-0-{}",
    "urlMain": "https://radioskot.ru/",
    "username_claimed": "red",
    "username_unclaimed": "noonewouldeverusethis7"
  },
```



## Coderwall
As of 2020-07-06, Coderwall returns false positives when checking for an username which contains a period.
I have tried to find out what Coderwall's criteria is for a valid username, but unfortunetly I have not been able to 
find it and because of this, the best thing we can do now is to remove it.
```
  "Coderwall": {
    "errorMsg": "404! Our feels when that url is used",
    "errorType": "message",
    "rank": 11256,
    "url": "https://coderwall.com/{}",
    "urlMain": "https://coderwall.com/",
    "username_claimed": "jenny",
    "username_unclaimed": "noonewouldeverusethis7"
  }
```


## TamTam
As of 2020-07-06, TamTam returns false positives when given a username which contains a period
```
  "TamTam": {
    "errorType": "response_url",
    "errorUrl": "https://tamtam.chat/",
    "rank": 87903,
    "url": "https://tamtam.chat/{}",
    "urlMain": "https://tamtam.chat/",
    "username_claimed": "blue",
    "username_unclaimed": "noonewouldeverusethis7"
  },
```

## Zomato
As of 2020-07-24, Zomato seems to be unstable. Majority of the time, Zomato takes a very long time to respond.
```
  "Zomato": {
    "errorType": "status_code",
    "headers": {
      "Accept-Language": "en-US,en;q=0.9"
    },
    "rank": 1920,
    "url": "https://www.zomato.com/pl/{}/foodjourney",
    "urlMain": "https://www.zomato.com/",
    "username_claimed": "deepigoyal",
    "username_unclaimed": "noonewouldeverusethis7"
  },
```

## Mixer
As of 2020-07-22, the Mixer service has closed down.
```
  "mixer.com": { 
    "errorType": "status_code", 
    "rank": 1544, 
    "url": "https://mixer.com/{}", 
    "urlMain": "https://mixer.com/", 
    "urlProbe": "https://mixer.com/api/v1/channels/{}", 
    "username_claimed": "blue", 
    "username_unclaimed": "noonewouldeverusethis7" 
  }, 
```


## KanoWorld
As of 2020-07-22, KanoWorld's api.kano.me subdomain no longer exists which makes it not possible for us check for usernames.
If an alternative way to check for usernames is found then it will added.
```
  "KanoWorld": {
    "errorType": "status_code",
    "rank": 181933,
    "url": "https://api.kano.me/progress/user/{}",
    "urlMain": "https://world.kano.me/",
    "username_claimed": "blue",
    "username_unclaimed": "noonewouldeverusethis7"
  },
```

## YandexCollection
As of 2020-08-11, YandexCollection presents us with a rechapta which prevents us from checking for usernames
```
  "YandexCollection": {
    "errorType": "status_code",
    "url": "https://yandex.ru/collections/user/{}/",
    "urlMain": "https://yandex.ru/collections/",
    "username_claimed": "blue",
    "username_unclaimed": "noonewouldeverusethis7"
  },
```

## 500px

As of 2020-08-24, 500px now returns false positives, which was found when running the tests, but will most likley be added again in the near
future once we find a better error detecting method.
```
  "500px": {
    "errorMsg": "Oops! This page doesn\u2019t exist.",
    "errorType": "message",
    "regexCheck": "^[a-z0-9_]+$",
    "url": "https://500px.com/{}",
    "urlMain": "https://500px.com/",
    "username_claimed": "blue",
    "username_unclaimed": "noonewouldeverusethis7"
  },
```

## PayPal

As of 2020-08-24, PayPal now returns false positives, which was found when running the tests, but will most likley be added again in the near
future once we find a better error detecting method.
```
  "PayPal": {
    "errorMsg": "<meta name=\"twitter:title\" content=\"Get your very own PayPal.Me link\" />",
    "errorType": "message",
    "url": "https://www.paypal.com/paypalme/{}",
    "headers": {
      "User-Agent": ""
    },
    "urlMain": "https://www.paypal.me/",
    "username_claimed": "blue",
    "username_unclaimed": "noneownsthisusername7"
  },
```

## Fiverr

As of 2020-08-24, Fiverr now returns false positives, which was found when running the tests, but will most likley be added again in the near
future once we find a better error detecting method.
```
  "Fiverr": {
    "errorType": "response_url",
    "errorUrl": "https://www.fiverr.com/",
    "url": "https://www.fiverr.com/{}",
    "urlMain": "https://www.fiverr.com/",
    "username_claimed": "blue",
    "username_unclaimed": "noonewouldeverusethis"
  },
```

## ImageShack

As of 2020-08-24, ImageShack now returns false positives, which was found when running the tests, but will most likley be added again in the near future once we find a better error detecting method.
```
  "ImageShack": {
    "errorType": "response_url",
    "errorUrl": "https://imageshack.us/",
    "url": "https://imageshack.us/user/{}",
    "urlMain": "https://imageshack.us/",
    "username_claimed": "blue",
    "username_unclaimed": "noonewouldeverusethis7"
  },
```

## Aptoide

As of 2020-08-24, Aptoide now returns false positives, which was found when running the tests, but will most likley be added again in the near
future once we find a better error detecting method.
```
  "Aptoide": {
    "errorType": "status_code",
    "url": "https://{}.en.aptoide.com/",
    "urlMain": "https://en.aptoide.com/",
    "username_claimed": "blue",
    "username_unclaimed": "noonewouldeverusethis7"
  },
```

## Crunchyroll

As of 2020-08-24, Crunchyroll now returns false positives, which was found when running the tests, but will most likley be added again in the near future once we find a better error detecting method.

```
  "Crunchyroll": {
    "errorType": "status_code",
    "url": "https://www.crunchyroll.com/user/{}",
    "urlMain": "https://www.crunchyroll.com/",
    "username_claimed": "blue",
    "username_unclaimed": "noonewouldeverusethis7"
  },
```

## T-MobileSupport
As of 2020-08-24, T-MobileSupport now returns false positives, which was found when running the tests, but will most likley be added again in the near future once we find a better error detecting method.

```
  "T-MobileSupport": {
    "errorType": "status_code",
    "url": "https://support.t-mobile.com/people/{}",
    "urlMain": "https://support.t-mobile.com",
    "username_claimed": "blue",
    "username_unclaimed": "noonewouldeverusethis7"
  },
```

## OpenCollective

As of 2020-08-24, OpenCollective now returns false positives, which was found when running the tests, but will most likley be added again in the near future once we find a better error detecting method.

```
  "OpenCollective": {
    "errorType": "status_code",
    "url": "https://opencollective.com/{}",
    "urlMain": "https://opencollective.com/",
    "username_claimed": "sindresorhus",
    "username_unclaimed": "noonewouldeverusethis7"
  },
```

## SegmentFault

As of 2020-08-24, SegmentFault now returns false positives, which was found when running the tests, but will most likley be added again in the near future once we find a better error detecting method.

```
  "SegmentFault": {
    "errorType": "status_code",
    "url": "https://segmentfault.com/u/{}",
    "urlMain": "https://segmentfault.com/",
    "username_claimed": "bule",
    "username_unclaimed": "noonewouldeverusethis7"
  },
```

## Viadeo

As of 2020-08-24, Viadeo now returns false positives, which was found when running the tests, but will most likley be added again in the near future once we find a fix for this

```
  "Viadeo": {
    "errorType": "status_code",
    "url": "http://fr.viadeo.com/en/profile/{}",
    "urlMain": "http://fr.viadeo.com/en/",
    "username_claimed": "franck.patissier",
    "username_unclaimed": "noonewouldeverusethis"
  },
```

## MeetMe

As of 2020-09-02, MeetMe returns false positives

```
  "MeetMe": {
    "errorType": "response_url",
    "errorUrl": "https://www.meetme.com/",
    "url": "https://www.meetme.com/{}",
    "urlMain": "https://www.meetme.com/",
    "username_claimed": "blue",
    "username_unclaimed": "noonewouldeverusethis7"
  },
```

## Linkdedin

As of 2020-09-23, Linkedin returns false positives because we are prompted with prompted to login when checking for a user

```
  "Linkedin": {
    "errorMsg": "could not be found",
    "errorType": "message",
    "rank": 0,
    "url": "https://www.linkedin.com/in/{}",
    "urlMain": "https://www.linkedin.com/",
    "username_claimed": "alex",
    "username_unclaimed": "noonewouldeverusethis7"
  },
```

## tracr.co
As of 2020-09-23, tracr.co returns false positives because the site seems to be shut down.
```
  "tracr.co": {
    "errorMsg": "No search results",
    "errorType": "message",
    "regexCheck": "^[A-Za-z0-9]{2,32}$",
    "url": "https://tracr.co/users/1/{}",
    "urlMain": "https://tracr.co/",
    "username_claimed": "blue",
    "username_unclaimed": "noonewouldeverusethis7"
  }
```

## Taringa

As of 2020-09-23, Taringa returns false positives.

```
  "Taringa": {
    "errorType": "status_code",
    "regexCheck": "^[^.]*$",
    "url": "https://www.taringa.net/{}",
    "urlMain": "https://taringa.net/",
    "username_claimed": "blue",
    "username_unclaimed": "noonewouldeverusethis7"
  },
<<<<<<< HEAD
```

=======
```

## Photobucket
As of 2020-10-21, Photobucket return false positives. This was reported in #785.
```
  "Photobucket": {
    "errorType": "status_code",
    "url": "https://photobucket.com/user/{}/library",
    "urlMain": "https://photobucket.com/",
    "username_claimed": "blue",
    "username_unclaimed": "noonewouldeverusethis7"
  },
```

## 4PDA
As of 2020-10-21, 4PDA returns false positives. This was reported in #784.

```
  "4pda": {
    "errorMsg": "[1,false,0]",
    "errorType": "message",
    "url": "https://4pda.ru/forum/index.php?act=search&source=pst&noform=1&username={}",
    "urlMain": "https://4pda.ru/",
    "urlProbe": " https://4pda.ru/forum/index.php?act=auth&action=chkname&login={}",
    "username_claimed": "green",
    "username_unclaimed": "noonewouldeverusethis7"
  },
```

## PokerStrategy
As of 2020-10-21, PokerStrategy returns false positives. This was reported in #776.
```
  "PokerStrategy": {
    "errorType": "status_code",
    "url": "http://www.pokerstrategy.net/user/{}/profile/",
    "urlMain": "http://www.pokerstrategy.net",
    "username_claimed": "blue",
    "username_unclaimed": "noonewouldeverusethis7"
  },
```

## Instagram
As of 2020-10-21, Instagram return false positives. This was reported in #764
>>>>>>> fb284c3c
<|MERGE_RESOLUTION|>--- conflicted
+++ resolved
@@ -996,10 +996,6 @@
     "username_claimed": "blue",
     "username_unclaimed": "noonewouldeverusethis7"
   },
-<<<<<<< HEAD
-```
-
-=======
 ```
 
 ## Photobucket
@@ -1042,5 +1038,4 @@
 ```
 
 ## Instagram
-As of 2020-10-21, Instagram return false positives. This was reported in #764
->>>>>>> fb284c3c
+As of 2020-10-21, Instagram return false positives. This was reported in #764