--- conflicted
+++ resolved
@@ -1869,7 +1869,19 @@
   }
 ```
 
-<<<<<<< HEAD
+## Zhihu
+As of 24.06.2024, Zhihu returns false positives as they obfuscate the code thats returned. Checking for patterns may allow us to find a way to detect the existans of a user, this will be need to be worked on later
+```json
+
+  "Zhihu": {
+    "errorMsg": "用户不存在",
+    "errorType": "message",
+    "url": "https://www.zhihu.com/people/{}",
+    "urlMain": "https://www.zhihu.com/",
+    "username_claimed": "blue"
+  }
+```
+
 ## Penetestit
 
 As of 24.06.2024, Pentestit returns a 403. This is most likely due to a new site structures
@@ -1881,17 +1893,5 @@
     "url": "https://lab.pentestit.ru/profile/{}",
     "urlMain": "https://lab.pentestit.ru/",
     "username_claimed": "CSV"
-=======
-## Zhihu
-As of 24.06.2024, Zhihu returns false positives as they obfuscate the code thats returned. Checking for patterns may allow us to find a way to detect the existans of a user, this will be need to be worked on later
-```json
-
-  "Zhihu": {
-    "errorMsg": "用户不存在",
-    "errorType": "message",
-    "url": "https://www.zhihu.com/people/{}",
-    "urlMain": "https://www.zhihu.com/",
-    "username_claimed": "blue"
->>>>>>> a9a62c2a
   }
 ```